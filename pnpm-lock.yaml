--- conflicted
+++ resolved
@@ -20,11 +20,7 @@
     version: 17.6.3
   '@rollup/plugin-typescript':
     specifier: ^11.1.1
-<<<<<<< HEAD
-    version: 11.1.1(rollup@3.21.7)(tslib@2.5.2)(typescript@5.0.4)
-=======
     version: 11.1.1(rollup@3.23.0)(typescript@5.0.4)
->>>>>>> 719ceb78
   '@tinyhttp/app':
     specifier: 2.1.0
     version: 2.1.0
@@ -441,11 +437,7 @@
       fastq: 1.15.0
     dev: true
 
-<<<<<<< HEAD
-  /@rollup/plugin-typescript@11.1.1(rollup@3.21.7)(tslib@2.5.2)(typescript@5.0.4):
-=======
   /@rollup/plugin-typescript@11.1.1(rollup@3.23.0)(typescript@5.0.4):
->>>>>>> 719ceb78
     resolution: {integrity: sha512-Ioir+x5Bejv72Lx2Zbz3/qGg7tvGbxQZALCLoJaGrkNXak/19+vKgKYJYM3i/fJxvsb23I9FuFQ8CUBEfsmBRg==}
     engines: {node: '>=14.0.0'}
     peerDependencies:
@@ -460,12 +452,7 @@
     dependencies:
       '@rollup/pluginutils': 5.0.2(rollup@3.23.0)
       resolve: 1.22.2
-<<<<<<< HEAD
-      rollup: 3.21.7
-      tslib: 2.5.2
-=======
       rollup: 3.23.0
->>>>>>> 719ceb78
       typescript: 5.0.4
     dev: true
 
